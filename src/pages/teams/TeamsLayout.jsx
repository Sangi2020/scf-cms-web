import React, { useEffect, useRef, useState } from 'react';
import { Edit, Trash2, Plus, Linkedin, Eye } from 'lucide-react';
import axiosInstance from '../../config/axios';
import DeleteConfirmModal from '../../components/ui/modal/DeleteConfirmModal';
import { toast } from 'react-toastify';
import ReactQuill from 'react-quill';
import 'react-quill/dist/quill.snow.css';
import playNotificationSound from '../../utils/playNotification';

const TeamManagement = () => {
  const [teamMembers, setTeamMembers] = useState([]);
  const [isDrawerOpen, setIsDrawerOpen] = useState(false);
  const [isModalOpen, setIsModalOpen] = useState(false);
  const [isDetailModalOpen, setIsDetailModalOpen] = useState(false);
  const [selectedMember, setSelectedMember] = useState(null);
  const [isEditing, setIsEditing] = useState(false);
  const [memberToDelete, setMemberToDelete] = useState(null);
  const [selectedFile, setSelectedFile] = useState(null);
  const [errors, setErrors] = useState({});
  const fileInputRef = useRef(null);

  const [formData, setFormData] = useState({
    name: '',
    position: '',
    bio: '',
    linkedin: '',
    email: '',
    order: '',
    image: '',
    isActive: true
  });
  const [isLoading, setIsLoading] = useState(false);

  // Quill editor modules and formats configuration
  const quillModules = {
    toolbar: [
      [{ 'header': [1, 2, 3, false] }],
      ['bold', 'italic', 'underline', 'strike'],
      [{ 'list': 'ordered' }, { 'list': 'bullet' }],
      ['link'],
      ['clean']
    ],
  };

  const quillFormats = [
    'header',
    'bold', 'italic', 'underline', 'strike',
    'list', 'bullet',
    'link'
  ];

  const fetchTeamMembers = async () => {
    try {
      setIsLoading(true);
      const response = await axiosInstance.get('/team/all-team');
<<<<<<< HEAD
      const sortedTeam = response.data.team.sort((a, b) => a.order - b.order);      
      setTeamMembers(sortedTeam); setIsLoading(false);
=======

      // Sorting team members alphabetically by name
      const sortedTeam = response.data.team.sort((a, b) =>
        a.name.localeCompare(b.name)
      );

      setTeamMembers(sortedTeam);
      setIsLoading(false);
>>>>>>> 592df574
    } catch (error) {
      console.error('Error fetching team members:', error);
      setIsLoading(false);
    }
  };
<<<<<<< HEAD
=======

>>>>>>> 592df574

  useEffect(() => {
    fetchTeamMembers();
  }, []);

  const handleAdd = () => {
    setFormData({
      name: '',
      position: '',
      bio: '',
      linkedin: '',
      email: '',
      order: '',
      image: '',
      isActive: true
    });
    setSelectedFile(null);
    setIsEditing(false);
    setIsDrawerOpen(true);
    setErrors({})
  };

  const handleEdit = (member) => {
    setFormData(member);
    setIsEditing(true);
    setIsDrawerOpen(true);
  };

  const handleDelete = async () => {
    try {
      setIsLoading(true);
      await axiosInstance.delete(`/team/delete-team/${memberToDelete.id}`);
      await fetchTeamMembers();
      setIsModalOpen(false);
      setMemberToDelete(null);
      setIsLoading(false);
      playNotificationSound()
      toast.success(`Deleted ${memberToDelete.name} successfully!`);
    } catch (error) {
      console.error('Error deleting team member:', error);
      setIsLoading(false);
      toast.error('Failed to delete team member.');
    }
  };
  const validateData = (data) => {
    const errors = {};

    const namePattern = /^[A-Za-z\s]+$/;
    if (!data.name || data.name.trim().length < 2 || data.name.trim().length > 50 || !namePattern.test(data.name.trim())) {
      errors.name = "Name must be between 2 and 50 characters long and contain only letters.";
    }

    if (!data.position || data.position.trim().length < 2 || data.position.trim().length > 50) {
      errors.position = "Position must be between 2 and 50 characters long.";
    }

    if (!data.bio) {
      errors.bio = "Bio is required.";
    } else {
      const plainTextBio = data.bio.replace(/<[^>]*>/g, '').trim(); // Remove HTML tags
      const wordCount = plainTextBio.split(/\s+/).length; // Count words

<<<<<<< HEAD
      if (wordCount < 20 || wordCount > 310) {
        errors.bio = "Bio must be between 20 and 310 words.";
=======
      if (wordCount < 100 || wordCount > 310) {
        errors.bio = "Bio must be between 100 and 310 words.";
>>>>>>> 592df574
      }
    }

    const urlPattern = /^(https?:\/\/)?([\w\-]+\.)+[\w]{2,}(\/\S*)?$/;
    if (!data.linkedin || !urlPattern.test(data.linkedin)) {
      errors.linkedin = "LinkedIn must be a valid URL.";
    }

    const emailPattern = /^[^\s@]+@[^\s@]+\.[^\s@]+$/;
    if (!data.email || !emailPattern.test(data.email)) {
      errors.email = "Email must be a valid email address.";
    }

    if (!data.order || isNaN(data.order)) {
      errors.order = "Order must be a valid number.";
    }

    if (typeof data.isActive !== "boolean") {
      errors.isActive = "isActive must be a boolean value.";
    }

    return errors;
  };


  const handleSubmit = async (e) => {
    e.preventDefault();
    const validationErrors = validateData(formData);
    const newErrors = { ...validationErrors };

    // Image validation

    if (!selectedFile) {

      const imgPattern = /\.(jpeg|jpg|gif|png|svg)$/i;
      if (!isEditing) {
        if (!formData.img || !imgPattern.test(formData.img)) {
          newErrors.img = "Image must be a valid URL and should be in JPG, JPEG, PNG, GIF, or SVG format.";
        } else {
          delete newErrors.img; // ✅ Remove error if the image is valid
        }
      }
    }

    if (Object.keys(newErrors).length > 0) {
      setErrors(newErrors);
      return;
    }

<<<<<<< HEAD
    setErrors({}); 
=======
    setErrors({}); // ✅ Clear all errors when validation passes
>>>>>>> 592df574

    const formDataToSend = new FormData();
    Object.keys(formData).forEach((key) => {
      formDataToSend.append(key, formData[key]);
    });

    if (selectedFile) {
      formDataToSend.append("image", selectedFile);
    }

    try {
      setIsLoading(true);
      if (isEditing) {
        await axiosInstance.put(`/team/update-team/${formData.id}`, formDataToSend);
        toast.success("Team member updated successfully!");
        setSelectedFile(null)

      } else {
        if (teamMembers.length < 4) {
          await axiosInstance.post("/team/add-team", formDataToSend);
          toast.success("Team member added successfully!");
          setSelectedFile(null)

        }
        else {
          toast.error("You can only add up to 4 team members.");
        }
      }

      await fetchTeamMembers();
      setIsDrawerOpen(false);
    } catch (error) {
      console.error("Error saving team member:", error);
      toast.error("Failed to save team member.");
    } finally {
      setIsLoading(false);
    }
  };


  const handleRemoveImage = () => {
    setSelectedFile(null);
    setFormData({ ...formData, img: "" });

    if (fileInputRef.current) {
      fileInputRef.current.value = "";
    }
  };
  const openDetailModal = (member) => {
    setSelectedMember(member);
    setIsDetailModalOpen(true);
  };
  const stripHtml = (html) => {
    const doc = new DOMParser().parseFromString(html, "text/html");
    return doc.body.textContent || "";
  };
  
  const truncateBio = (bio, length = 100) => {
    const plainText = stripHtml(bio);
    return plainText.length > length ? `${plainText.slice(0, length)}...` : plainText;
  };

  const TeamMemberCard = ({ member }) => (
    <div className="relative bg-base-200 rounded-xl shadow-lg overflow-hidden">
      <div className="p-4 flex flex-col space-y-4">
        <div className="flex gap-4 items-center">
          <img
            src={member.image}
            alt={member.name}
            className="w-20 h-20 rounded-full object-cover"
          />
          <div>
            <h3 className="text-xl font-bold">{member.name}</h3>
            <p className="text-sm">{member.position}</p>
          </div>
        </div>
        <p className="text-sm line-clamp-2">{truncateBio(member.bio)}</p>
        <div className="flex justify-between items-center">
          <div className="flex gap-2">
            {member.linkedin && (
              <a href={member.linkedin} target="_blank" rel="noopener noreferrer" className="btn btn-sm btn-circle">
                <Linkedin className="h-4 w-4" />
              </a>
            )}
            <button
              className="btn btn-sm btn-circle btn-primary"
              onClick={() => openDetailModal(member)}
            >
              <Eye className="h-4 w-4" />
            </button>
          </div>
          <div className="flex gap-2">
            <button
              className="btn btn-sm"
              onClick={() => handleEdit(member)}
            >
              <Edit className="h-4 w-4" />
            </button>
            <button
              className="btn btn-sm btn-error"
              onClick={() => {
                setMemberToDelete(member);
                setIsModalOpen(true);
              }}
            >
              <Trash2 className="h-4 w-4" />
            </button>
          </div>
        </div>
      </div>
    </div>
  );

  const DetailModal = ({ member, isOpen, onClose }) => {
    if (!isOpen || !member) return null;

    // Prevent body scrolling when modal is open
    useEffect(() => {
      document.body.style.overflow = 'hidden';
      return () => {
        document.body.style.overflow = 'unset';
      };
    }, []);

    return (
      <div className="fixed inset-0 bg-black bg-opacity-50 flex items-center justify-center z-50 p-4 md:p-6">
        <div className="bg-base-200 rounded-lg w-full max-w-4xl max-h-[90vh] flex flex-col">
          {/* Header with close button */}
          <div className="p-4 border-b border-base-300 flex justify-between items-center">
            <h2 className="text-2xl font-bold">Team Member Details</h2>
            <button className="btn btn-sm btn-circle" onClick={onClose}>
              ✕
            </button>
          </div>

          {/* Scrollable content */}
          <div className="overflow-y-auto flex-1 p-4">
            <div className="flex flex-col lg:flex-row gap-6">
              {/* Left column - Profile */}
              <div className="lg:w-1/3 flex flex-col items-center">
                <div className="bg-base-300 p-6 rounded-lg w-full">
                  <div className="flex flex-col items-center">
                    <img
                      src={member.image}
                      alt={member.name}
                      className="w-32 h-32 md:w-40 md:h-40 rounded-full object-cover mb-4"
                    />
                    <h3 className="text-xl md:text-2xl font-bold text-center">{member.name}</h3>
                    <p className="text-md md:text-lg text-center">{member.position}</p>

                    <div className="flex gap-3 mt-4">
                      {member.linkedin && (
                        <a
                          href={member.linkedin}
                          target="_blank"
                          rel="noopener noreferrer"
                          className="btn btn-sm btn-circle"
                        >
                          <Linkedin className="h-4 w-4" />
                        </a>
                      )}
                      {member.email && (
                        <a
                          href={`mailto:${member.email}`}
                          className="btn btn-sm btn-circle"
                        >
                          <svg xmlns="http://www.w3.org/2000/svg" className="h-4 w-4" viewBox="0 0 24 24" fill="none" stroke="currentColor" strokeWidth="2" strokeLinecap="round" strokeLinejoin="round">
                            <path d="M4 4h16c1.1 0 2 .9 2 2v12c0 1.1-.9 2-2 2H4c-1.1 0-2-.9-2-2V6c0-1.1.9-2 2-2z"></path>
                            <polyline points="22,6 12,13 2,6"></polyline>
                          </svg>
                        </a>
                      )}
                    </div>
                  </div>

                  {/* Additional details table */}
                  <div className="mt-6 bg-base-200 p-3 rounded">
                    <h4 className="font-semibold mb-2 text-sm">Member Details</h4>
                    <table className="w-full text-sm">
                      <tbody>
                        {member.email && (
                          <tr>
                            <td className="font-medium pr-2 py-1">Email</td>
                            <td className="truncate">{member.email}</td>
                          </tr>
                        )}
                        {member.order !== undefined && (
                          <tr>
                            <td className="font-medium pr-2 py-1">Display Order</td>
                            <td>{member.order}</td>
                          </tr>
                        )}
                        <tr>
                          <td className="font-medium pr-2 py-1">Status</td>
                          <td>
                            <span className={`px-2 py-1 rounded text-xs ${member.isActive ? 'bg-green-100 text-green-800' : 'bg-red-100 text-red-800'}`}>
                              {member.isActive ? 'Active' : 'Inactive'}
                            </span>
                          </td>
                        </tr>
                      </tbody>
                    </table>
                  </div>
                </div>
              </div>

              {/* Right column - Biography and other details */}
              <div className="lg:w-2/3">
                <div className="bg-base-300 p-6 rounded-lg h-full">
                  <h3 className="text-lg font-semibold mb-3">Biography</h3>
                  <div
                    className="bg-base-200 p-4 rounded-lg mb-6 prose max-w-none"
                    dangerouslySetInnerHTML={{ __html: member.bio }}
                  />

                  {/* Additional sections can go here */}
                  {member.linkedin && (
                    <div className="mt-4">
                      <h3 className="text-lg font-semibold mb-3">Social Media</h3>
                      <div className="bg-base-200 p-4 rounded-lg">
                        <h4 className="font-medium mb-2">LinkedIn</h4>
                        <a
                          href={member.linkedin}
                          target="_blank"
                          rel="noopener noreferrer"
                          className="text-blue-600 hover:underline break-all"
                        >
                          {member.linkedin}
                        </a>
                      </div>
                    </div>
                  )}
                </div>
              </div>
            </div>
          </div>

          {/* Footer with action buttons */}
          <div className="p-4 border-t border-base-300 flex justify-end gap-2">
            <button
              className="btn btn-primary btn-sm md:btn-md"
              onClick={() => {
                onClose();
                handleEdit(member);
              }}
            >
              <Edit className="h-4 w-4 mr-2" />
              Edit Member
            </button>
            <button
              className="btn btn-sm md:btn-md"
              onClick={onClose}
            >
              Close
            </button>
          </div>
        </div>
      </div>
    );
  };


  const [theme, setTheme] = useState(
    typeof window !== "undefined" ? localStorage.getItem("theme") || "light" : "light"
  );

  useEffect(() => {
    if (typeof window !== "undefined") {
      setTheme(localStorage.getItem("theme") || "light");
    }
  }, []);

  return (
    <div className="p-6">
<<<<<<< HEAD
      <div className="mb-6 space-y-2 md:space-y-0 md:flex block justify-between  items-center">
       <div className=' space-y-2'>
       <h1 className="text-3xl font-bold">Team Management </h1>
       <p >Total Team Members: {teamMembers.length}</p>
=======
      <div className="mb-6 flex justify-between items-center">
        <div className='space-y-2'>
          <h1 className="text-3xl font-bold">Team Management</h1>
          <p>Total Team Members: {teamMembers.length}</p>
>>>>>>> 592df574
        </div>
        <button className="btn btn-primary" onClick={handleAdd} disabled={isLoading}>
          <Plus className="h-5 w-5" />
          {isLoading ? 'Loading...' : 'Add Member'}
        </button>
      </div>

      {teamMembers.length > 0 ? (<div className="grid grid-cols-1 md:grid-cols-2 lg:grid-cols-3 gap-6">
        {teamMembers.map((member) => (
          <TeamMemberCard key={member.id} member={member} />
        ))}
      </div>) : (<div className="w-full h-96  flex justify-center items-center">
        <p>No Team members available</p>
      </div>)}

      {/* Add/Edit Form Drawer */}
      {isDrawerOpen && (
        <div className="fixed inset-0 bg-black bg-opacity-50 flex items-center justify-center z-50 p-4">
          <div className="bg-base-200 p-6 rounded-lg w-full max-w-lg max-h-[90vh] overflow-y-auto">
            <div className="flex justify-between items-center mb-4">
              <h2 className="text-xl font-bold">
                {isEditing ? 'Edit Member' : 'Add Member'}
              </h2>
              <button
                className="btn btn-sm btn-circle"
                onClick={() => {setIsDrawerOpen(false),setErrors({}),setSelectedFile(null)}}
              >
                ✕
              </button>
            </div>
            <form onSubmit={handleSubmit} className="space-y-4">
              <div>
                <label className="block text-sm font-medium mb-1">Name  <span className="text-error">*</span> </label>
                <input
                  type="text"
                  placeholder="Name"
                  value={formData.name}
                  onChange={(e) => setFormData({ ...formData, name: e.target.value })}
                  className="input input-bordered w-full"

                />
                {errors.name && <p className="text-error">{errors.name}</p>}

              </div>

              <div>
                <label className="block text-sm font-medium mb-1">Position  <span className="text-error">*</span> </label>
                <input
                  type="text"
                  placeholder="Position"
                  value={formData.position}
                  onChange={(e) => setFormData({ ...formData, position: e.target.value })}
                  className="input input-bordered w-full"

                />
                {errors.position && <p className="text-error">{errors.position}</p>}
              </div>

              {/* ReactQuill Editor for Bio with contained styling */}
              <div className="quill-container">
                <label className="block text-sm font-medium mb-1">Bio  <span className="text-error">*</span></label>
                <div className={`quill-container ${theme === "dark" ? "dark-mode" : "light-mode"}`}>
                  <ReactQuill
                    theme="snow"
                    value={formData.bio || ''}
                    onChange={(content) => setFormData({ ...formData, bio: content })}
                    modules={quillModules}
                    formats={quillFormats}
                    className="custom-quill"
                    placeholder="Enter team member biography..."
                  />

                </div>
                <style jsx global>{`
<<<<<<< HEAD
        .quill-container .ql-container {
          min-height: 150px;
          max-height: 300px;
          overflow-y: auto;
        }
        .quill-container .ql-editor {
          min-height: 150px;
        }
        /* Fix responsive issues */
        .quill-container .ql-toolbar {
          flex-wrap: wrap;
        }
        /* Add margin to separate from next field */
        .quill-container {
          margin-bottom: 0.5rem;
        }

        /* Light Mode Styles */
        .light-mode .ql-editor::before {
          color: gray !important; /* Light mode placeholder color */
          opacity: 0.6;
        }

        /* Dark Mode Styles */
        .dark-mode .ql-editor::before {
          color: white !important; /* Dark mode placeholder color */
          opacity: 0.6;
        }
      `}
      
      </style>

                {errors.bio && <p className="text-error ">{errors.bio}</p>}
=======
                  .quill-container .ql-container {
                    min-height: 150px;
                    max-height: 300px;
                    overflow-y: auto;
                  }
                  .quill-container .ql-editor {
                    min-height: 150px;
                  }
                  /* Fix responsive issues */
                  .quill-container .ql-toolbar {
                    flex-wrap: wrap;
                  }
                  /* Add margin to separate from next field */
                  .quill-container {
                    margin-bottom: 2rem;
                  }
                `}</style>
                {errors.bio && <p className="text-error">{errors.bio}</p>}

>>>>>>> 592df574
              </div>

              <div>
                <label className="block text-sm font-medium mb-1">LinkedIn URL  <span className="text-error">*</span></label>
                <input
                  type="text"
                  placeholder="LinkedIn URL"
                  value={formData.linkedin}
                  onChange={(e) => setFormData({ ...formData, linkedin: e.target.value })}
                  className="input input-bordered w-full"
                />
                {errors.linkedin && <p className="text-error">{errors.linkedin}</p>}

              </div>

              <div>
                <label className="block text-sm font-medium mb-1">Email  <span className="text-error">*</span></label>
                <input
                  type="email"
                  placeholder="Email"
                  value={formData.email}
                  onChange={(e) => setFormData({ ...formData, email: e.target.value })}
                  className="input input-bordered w-full"
                />
                {errors.email && <p className="text-error">{errors.email}</p>}

              </div>
              <div>
                <label className="block text-sm font-medium mb-1">
                  Display Order <span className="text-error">*</span>
                </label>
                {isEditing ? <select
                  value={formData.order}
                  onChange={(e) => setFormData({ ...formData, order: Number(e.target.value) })}
                  className="select select-bordered w-full"
                >
                  <option value="" disabled>Select Order</option>
                  <option value="1">1</option>
                  <option value="2">2</option>
                  <option value="3">3</option>
                  <option value="4">4</option>
                </select> : <select
                  value={formData.order}
                  onChange={(e) => setFormData({ ...formData, order: Number(e.target.value) })}
                  className="select select-bordered w-full"
                >
                  <option value="" disabled>Select Order</option>
                  {[1, 2, 3, 4].map(orderValue => {
                    // Check if this order is already taken by another member
                    const isOrderTaken = teamMembers.some(member =>
                      member.order === orderValue &&
                      member.id !== (formData.id || '') // Exclude current member when editing
                    );

                    // Only show this option if it's not taken or it's the current value
                    if (!isOrderTaken || formData.order === orderValue) {
                      return (
                        <option key={orderValue} value={orderValue}>
                          {orderValue}
                        </option>
                      );
                    }
                    return null;
                  })}
                </select>}
                {errors.order && <p className="text-error">{errors.order}</p>}
              </div>


              <div>
                <label className="block text-sm font-medium mb-1">
                  Profile Image <span className="text-error">*</span>
                </label>
                <input
<<<<<<< HEAD

=======
>>>>>>> 592df574
                  type="file"
                  ref={fileInputRef}
                  onChange={(e) => {
                    setSelectedFile(e.target.files[0]);
                    setFormData({ ...formData, img: URL.createObjectURL(e.target.files[0]) });
                  }}
                  className="file-input file-input-bordered w-full"
                  accept="image/*"
                />
                {errors.img && <p className="text-error">{errors.img}</p>}

                {/* Image Preview */}
<<<<<<< HEAD
                {(selectedFile || (isEditing && formData.image)) && (
                  <div className="mt-5 flex items-center justify-center gap-4">
                    <img
                      src={selectedFile ? URL.createObjectURL(selectedFile) : formData.image}
                      alt="Preview"
                      className="w-80 h-80 rounded-lg border object-contain"
                    />
                    {selectedFile && (
                      <button
                        type="button"
                        className="btn btn-sm btn-error"
                        onClick={handleRemoveImage}
                      >
                        Remove
                      </button>
                    )}
=======
                {selectedFile && (
                  <div className="mt-5 flex items-center justify-center gap-4">
                    <img
                      src={URL.createObjectURL(selectedFile)}
                      alt="Preview"
                      className="w-80 h-80 rounded-lg border object-contain"
                    />
                    <button
                      type="button"
                      className="btn btn-sm btn-error"
                      onClick={handleRemoveImage}
                    >
                      Remove
                    </button>
>>>>>>> 592df574
                  </div>
                )}
              </div>


              <div className="flex justify-end gap-2 pt-4">
                <button type="button" className="btn" onClick={() => {setIsDrawerOpen(false),setErrors({}),setSelectedFile(null)}}>
                  Cancel
                </button>
                <button type="submit" className="btn btn-primary" disabled={isLoading}>
                  {isLoading ? 'Saving...' : 'Save'}
                </button>
              </div>
            </form>
          </div>
        </div>
      )}

      {/* Detail View Modal */}
      <DetailModal
        member={selectedMember}
        isOpen={isDetailModalOpen}
        onClose={() => setIsDetailModalOpen(false)}
      />

      {/* Delete Confirmation Modal */}
      <DeleteConfirmModal
        isOpen={isModalOpen}
        onClose={() => setIsModalOpen(false)}
        onConfirm={handleDelete}
        title={`Delete ${memberToDelete?.name}?`}
        message={`Are you sure you want to delete ${memberToDelete?.name}? This action cannot be undone.`}
        isLoading={isLoading}
      />
    </div>
  );
};

export default TeamManagement;<|MERGE_RESOLUTION|>--- conflicted
+++ resolved
@@ -53,28 +53,13 @@
     try {
       setIsLoading(true);
       const response = await axiosInstance.get('/team/all-team');
-<<<<<<< HEAD
       const sortedTeam = response.data.team.sort((a, b) => a.order - b.order);      
       setTeamMembers(sortedTeam); setIsLoading(false);
-=======
-
-      // Sorting team members alphabetically by name
-      const sortedTeam = response.data.team.sort((a, b) =>
-        a.name.localeCompare(b.name)
-      );
-
-      setTeamMembers(sortedTeam);
-      setIsLoading(false);
->>>>>>> 592df574
     } catch (error) {
       console.error('Error fetching team members:', error);
       setIsLoading(false);
     }
   };
-<<<<<<< HEAD
-=======
-
->>>>>>> 592df574
 
   useEffect(() => {
     fetchTeamMembers();
@@ -106,13 +91,13 @@
   const handleDelete = async () => {
     try {
       setIsLoading(true);
-      await axiosInstance.delete(`/team/delete-team/${memberToDelete.id}`);
+      await axiosInstance.delete(/team/delete-team/${memberToDelete.id});
       await fetchTeamMembers();
       setIsModalOpen(false);
       setMemberToDelete(null);
       setIsLoading(false);
       playNotificationSound()
-      toast.success(`Deleted ${memberToDelete.name} successfully!`);
+      toast.success(Deleted ${memberToDelete.name} successfully!);
     } catch (error) {
       console.error('Error deleting team member:', error);
       setIsLoading(false);
@@ -137,13 +122,8 @@
       const plainTextBio = data.bio.replace(/<[^>]*>/g, '').trim(); // Remove HTML tags
       const wordCount = plainTextBio.split(/\s+/).length; // Count words
 
-<<<<<<< HEAD
       if (wordCount < 20 || wordCount > 310) {
         errors.bio = "Bio must be between 20 and 310 words.";
-=======
-      if (wordCount < 100 || wordCount > 310) {
-        errors.bio = "Bio must be between 100 and 310 words.";
->>>>>>> 592df574
       }
     }
 
@@ -193,11 +173,7 @@
       return;
     }
 
-<<<<<<< HEAD
     setErrors({}); 
-=======
-    setErrors({}); // ✅ Clear all errors when validation passes
->>>>>>> 592df574
 
     const formDataToSend = new FormData();
     Object.keys(formData).forEach((key) => {
@@ -211,7 +187,7 @@
     try {
       setIsLoading(true);
       if (isEditing) {
-        await axiosInstance.put(`/team/update-team/${formData.id}`, formDataToSend);
+        await axiosInstance.put(/team/update-team/${formData.id}, formDataToSend);
         toast.success("Team member updated successfully!");
         setSelectedFile(null)
 
@@ -257,7 +233,7 @@
   
   const truncateBio = (bio, length = 100) => {
     const plainText = stripHtml(bio);
-    return plainText.length > length ? `${plainText.slice(0, length)}...` : plainText;
+    return plainText.length > length ? ${plainText.slice(0, length)}... : plainText;
   };
 
   const TeamMemberCard = ({ member }) => (
@@ -361,7 +337,7 @@
                       )}
                       {member.email && (
                         <a
-                          href={`mailto:${member.email}`}
+                          href={mailto:${member.email}}
                           className="btn btn-sm btn-circle"
                         >
                           <svg xmlns="http://www.w3.org/2000/svg" className="h-4 w-4" viewBox="0 0 24 24" fill="none" stroke="currentColor" strokeWidth="2" strokeLinecap="round" strokeLinejoin="round">
@@ -393,7 +369,7 @@
                         <tr>
                           <td className="font-medium pr-2 py-1">Status</td>
                           <td>
-                            <span className={`px-2 py-1 rounded text-xs ${member.isActive ? 'bg-green-100 text-green-800' : 'bg-red-100 text-red-800'}`}>
+                            <span className={px-2 py-1 rounded text-xs ${member.isActive ? 'bg-green-100 text-green-800' : 'bg-red-100 text-red-800'}}>
                               {member.isActive ? 'Active' : 'Inactive'}
                             </span>
                           </td>
@@ -472,17 +448,10 @@
 
   return (
     <div className="p-6">
-<<<<<<< HEAD
       <div className="mb-6 space-y-2 md:space-y-0 md:flex block justify-between  items-center">
        <div className=' space-y-2'>
        <h1 className="text-3xl font-bold">Team Management </h1>
        <p >Total Team Members: {teamMembers.length}</p>
-=======
-      <div className="mb-6 flex justify-between items-center">
-        <div className='space-y-2'>
-          <h1 className="text-3xl font-bold">Team Management</h1>
-          <p>Total Team Members: {teamMembers.length}</p>
->>>>>>> 592df574
         </div>
         <button className="btn btn-primary" onClick={handleAdd} disabled={isLoading}>
           <Plus className="h-5 w-5" />
@@ -544,7 +513,7 @@
               {/* ReactQuill Editor for Bio with contained styling */}
               <div className="quill-container">
                 <label className="block text-sm font-medium mb-1">Bio  <span className="text-error">*</span></label>
-                <div className={`quill-container ${theme === "dark" ? "dark-mode" : "light-mode"}`}>
+                <div className={quill-container ${theme === "dark" ? "dark-mode" : "light-mode"}}>
                   <ReactQuill
                     theme="snow"
                     value={formData.bio || ''}
@@ -557,7 +526,6 @@
 
                 </div>
                 <style jsx global>{`
-<<<<<<< HEAD
         .quill-container .ql-container {
           min-height: 150px;
           max-height: 300px;
@@ -591,27 +559,6 @@
       </style>
 
                 {errors.bio && <p className="text-error ">{errors.bio}</p>}
-=======
-                  .quill-container .ql-container {
-                    min-height: 150px;
-                    max-height: 300px;
-                    overflow-y: auto;
-                  }
-                  .quill-container .ql-editor {
-                    min-height: 150px;
-                  }
-                  /* Fix responsive issues */
-                  .quill-container .ql-toolbar {
-                    flex-wrap: wrap;
-                  }
-                  /* Add margin to separate from next field */
-                  .quill-container {
-                    margin-bottom: 2rem;
-                  }
-                `}</style>
-                {errors.bio && <p className="text-error">{errors.bio}</p>}
-
->>>>>>> 592df574
               </div>
 
               <div>
@@ -686,10 +633,7 @@
                   Profile Image <span className="text-error">*</span>
                 </label>
                 <input
-<<<<<<< HEAD
-
-=======
->>>>>>> 592df574
+
                   type="file"
                   ref={fileInputRef}
                   onChange={(e) => {
@@ -702,7 +646,6 @@
                 {errors.img && <p className="text-error">{errors.img}</p>}
 
                 {/* Image Preview */}
-<<<<<<< HEAD
                 {(selectedFile || (isEditing && formData.image)) && (
                   <div className="mt-5 flex items-center justify-center gap-4">
                     <img
@@ -719,22 +662,6 @@
                         Remove
                       </button>
                     )}
-=======
-                {selectedFile && (
-                  <div className="mt-5 flex items-center justify-center gap-4">
-                    <img
-                      src={URL.createObjectURL(selectedFile)}
-                      alt="Preview"
-                      className="w-80 h-80 rounded-lg border object-contain"
-                    />
-                    <button
-                      type="button"
-                      className="btn btn-sm btn-error"
-                      onClick={handleRemoveImage}
-                    >
-                      Remove
-                    </button>
->>>>>>> 592df574
                   </div>
                 )}
               </div>
@@ -765,8 +692,8 @@
         isOpen={isModalOpen}
         onClose={() => setIsModalOpen(false)}
         onConfirm={handleDelete}
-        title={`Delete ${memberToDelete?.name}?`}
-        message={`Are you sure you want to delete ${memberToDelete?.name}? This action cannot be undone.`}
+        title={Delete ${memberToDelete?.name}?}
+        message={Are you sure you want to delete ${memberToDelete?.name}? This action cannot be undone.}
         isLoading={isLoading}
       />
     </div>
