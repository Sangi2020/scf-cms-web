import { useEffect, useState } from "react";
import { format, parseISO, isValid } from "date-fns";
import axiosInstance from "../../config/axios";
import ReactDatePicker from "react-datepicker";
import "react-datepicker/dist/react-datepicker.css"
import { toast } from "react-toastify";
import {
  Mail,
  Clock,
  ChevronDown,
  Filter,
  RefreshCw,
  Phone,
  Inbox,
  Download,
  FileSpreadsheet,
  FileText,
  Trash2,
  AlertTriangle
} from "lucide-react";
import playNotificationSound from "../../utils/playNotification";

const DeleteConfirmationModal = ({ isOpen, onClose, onConfirm, itemName }) => {
  if (!isOpen) return null;

  return (
    <div className="fixed inset-0 z-50 flex items-center justify-center bg-black bg-opacity-50">
      <div className="bg-base-100 p-6 rounded-lg shadow-xl max-w-sm w-full">
        <div className="flex items-center mb-4 text-error">
          <AlertTriangle className="w-8 h-8 mr-3" />
          <h2 className="text-lg font-bold">Confirm Deletion</h2>
        </div>
        <p className="mb-6">
          Are you sure you want to delete this enquiry from {itemName}?
          This action cannot be undone.
        </p>
        <div className="flex justify-end gap-3">
          <button
            className="btn btn-ghost"
            onClick={onClose}
          >
            Cancel
          </button>
          <button
            className="btn btn-error text-white"
            onClick={onConfirm}
          >
            Delete
          </button>
        </div>
      </div>
    </div>
  );
};

const EnquiryItem = ({ enquiry, onStatusChange, onDelete }) => {
  const [showMessage, setShowMessage] = useState(false);
  const [showDeleteModal, setShowDeleteModal] = useState(false);
  const [isDeleting, setIsDeleting] = useState(false);

  const handleClick = async () => {
    if (enquiry.status === "unread") {
      try {
        await axiosInstance.patch(`/enquiries/update-status/${enquiry.id}`, {
          status: "read"
        });
        onStatusChange(enquiry.id, "read");
      } catch (error) {
        console.error("Failed to update status", error);
        toast.error("Failed to mark enquiry as read");
      }
    }
    setShowMessage(!showMessage);
  };

  const handleDelete = async () => {
    setIsDeleting(true);
    try {
      await axiosInstance.delete(`/enquiries/delete-enquiry/${enquiry.id}`);
      onDelete(enquiry.id);
      playNotificationSound()
      toast.success("Enquiry deleted successfully!");
    } catch (error) {
      console.error("Error deleting Enquiry:", error);
      toast.error("Failed to delete the Enquiry. Please try again.");
    } finally {
      setIsDeleting(false);
      setShowDeleteModal(false);
    }
  };

  return (
    <>
      <div className="card bg-base-200 shadow-lg hover:shadow-xl transition-all duration-200 relative">
        <div className="card-body p-4">
          <div
            className="cursor-pointer"
            onClick={handleClick}
          >
            <div className="flex items-center justify-between">
              <div className="space-y-2 flex-1">
                <div className="flex items-center gap-3">
                  <h3 className={`text-lg ${enquiry.status === 'unread' ? 'font-bold' : 'font-medium'}`}>
                    {enquiry.name}
                  </h3>
                  {enquiry.status === 'unread' && (
                    <span className="badge badge-secondary text-white badge-sm py-2">New</span>
                  )}
                </div>
                <div className="flex items-center gap-4 text-sm text-neutral-content flex-wrap">
                  <span className="flex items-center gap-1">
                    <Mail className="w-4 h-4" />
                    {enquiry.email}
                  </span>
                  <span className="flex items-center gap-1">
                    <Phone className="w-4 h-4" />
                    +{enquiry.phoneNumber}
                  </span>
                  <span className="flex items-center gap-1">
                    <Clock className="w-4 h-4" />
                    {format(new Date(enquiry.createdAt), 'PPp')}
                  </span>
                </div>
              </div>
              <div className="flex items-center gap-2">
                <button
                  className="btn btn-ghost btn-sm text-error"
                  onClick={(e) => {
                    e.stopPropagation();
                    setShowDeleteModal(true);
                  }}
                  disabled={isDeleting}
                >
                  <Trash2 className="w-5 h-5" />
                </button>
                <button className="btn btn-ghost btn-sm">
                  <ChevronDown
                    className={`h-5 w-5 transition-transform duration-200 ${showMessage ? "rotate-180" : ""}`}
                  />
                </button>
              </div>
            </div>
          </div>
          {showMessage && (
            <div className="mt-4">
              <div className="divider my-2"></div>
              <div className="bg-base-200 p-4 rounded-lg">
                <p className="text-sm whitespace-pre-wrap leading-relaxed">{enquiry.message}</p>
              </div>
            </div>
          )}
        </div>
      </div>

      <DeleteConfirmationModal
        isOpen={showDeleteModal}
        onClose={() => setShowDeleteModal(false)}
        onConfirm={handleDelete}
        itemName={enquiry.name}
      />
    </>
  );
};

const EnquiriesFilter = ({ onFilterChange, onDateRangeChange, filters, isVisible }) => {
  const [localStartDate, setLocalStartDate] = useState(
    filters.startDate ? parseISO(filters.startDate) : null
  );
  const [localEndDate, setLocalEndDate] = useState(
    filters.endDate ? parseISO(filters.endDate) : null
  );
  const [status, setStatus] = useState(filters.status || "");
  const [error, setError] = useState("");
  const infoMessage = "Example: If you select March 3, the end date will be automatically set to March 4.";

  useEffect(() => {
    // Update local state when filters prop changes
    setLocalStartDate(filters.startDate ? parseISO(filters.startDate) : null);
    setLocalEndDate(filters.endDate ? parseISO(filters.endDate) : null);
    setStatus(filters.status || "");
  }, [filters]);

  const handleStartDateChange = (date) => {
    setLocalStartDate(date);
    // Only trigger date range change if the date is valid
    if (isValid(date)) {
      onDateRangeChange("startDate", format(date, "yyyy-MM-dd"));
    }
  };

  const handleEndDateChange = (date) => {
    
    setLocalEndDate(date);
    // Only trigger date range change if the date is valid
    if (isValid(date)) {
      onDateRangeChange("endDate", format(date, "yyyy-MM-dd"));
    }
  };

  const handleStatusChange = (statusValue) => {
    setStatus(statusValue);
    onFilterChange(statusValue);
  };

  const handleApplyFilter = () => {
    // Ensure both dates are valid before applying
    if (!localStartDate || !localEndDate) {
      setError("Please select both start and end dates.");
      return;
    }    
    if (new Date(localStartDate).getTime() === new Date(localEndDate).getTime()) {
      setError("Start date and end date cannot be the same.");
      return;
    }
    
    const startDateFormatted = localStartDate && isValid(localStartDate)
      ? format(localStartDate, "yyyy-MM-dd")
      : "";
    const endDateFormatted = localEndDate && isValid(localEndDate)
      ? format(localEndDate, "yyyy-MM-dd")
      : "";
setError("")
    onDateRangeChange("startDate", startDateFormatted);
    onDateRangeChange("endDate", endDateFormatted);
  };

  const handleClearFilter = () => {
    
    setLocalStartDate(null);
    setLocalEndDate(null);
    setStatus("");
    onDateRangeChange("startDate", "");
    onDateRangeChange("endDate", "");
    onFilterChange("");
  };

  if (!isVisible) return null;

  return (
    <div className="bg-base-200 p-4 rounded-lg mb-6 animate-in slide-in-from-top duration-200">
      <div className="flex flex-col md:flex-row gap-4">
        <div className="flex-1 md:max-w-xs">
          <label className="label">
            <span className="label-text">Filter by Status</span>
          </label>
          <select
            className="select select-bordered select-sm w-full"
            value={status}
            onChange={(e) => handleStatusChange(e.target.value)}
          >
            <option value="">All Status</option>
            <option value="unread">Unread</option>
            <option value="read">Read</option>
          </select>
        </div>

        <div className="flex-1">
          <label className="label">
            <span className="label-text">Date Range</span>
          </label>
          <div className="flex flex-col sm:flex-row gap-2 items-center">
            <ReactDatePicker
              selected={localStartDate}
              onChange={handleStartDateChange}
              dateFormat="yyyy-MM-dd"
              placeholderText="Start Date"
              className="input input-bordered input-sm w-full sm:flex-1 placeholder:text-neutral-content"
              wrapperClassName="w-full md:max-w-xs"
            />
            <span className="text-gray-500 hidden sm:inline">to</span>
            <ReactDatePicker
              selected={localEndDate}
              onChange={handleEndDateChange}
              dateFormat="yyyy-MM-dd"
              minDate={localStartDate}
              placeholderText="End Date"
              className="input input-bordered input-sm w-full sm:flex-1 placeholder:text-neutral-content"
              wrapperClassName="w-full md:max-w-xs"
            />
            <div className="flex gap-2 ">
              <button
                className="btn btn-primary btn-sm text-white"
                onClick={handleApplyFilter}
              >
                Apply
              </button>
              <button
                className="btn btn-outline btn-sm"
                onClick={handleClearFilter}
              >
                Clear
              </button>
            </div>
          </div>
          <p className="text-gray-500 text-sm mt-2">
  Note: To get data for a day, set the start date to that day and the end date to the next day.
</p>
          {error && <p className="text-red-500 text-sm mt-2">{error}</p>}

        </div>
      </div>
    </div>
  );
};

const Pagination = ({ currentPage, totalPages, onPageChange }) => {
  const getPageNumbers = () => {
    let pages = [];
    const maxVisiblePages = 5;

    if (totalPages <= maxVisiblePages) {
      pages = Array.from({ length: totalPages }, (_, i) => i + 1);
    } else {
      if (currentPage <= 3) {
        pages = [1, 2, 3, 4, 5, '...', totalPages];
      } else if (currentPage >= totalPages - 2) {
        pages = [1, '...', totalPages - 4, totalPages - 3, totalPages - 2, totalPages - 1, totalPages];
      } else {
        pages = [1, '...', currentPage - 1, currentPage, currentPage + 1, '...', totalPages];
      }
    }
    return pages;
  };

  return (
    <div className="min-h-[100px] flex items-center justify-center mt-6 bg-base-200 rounded-lg py-4">
      <div className="join">
        <button
          className="join-item btn btn-sm"
          disabled={currentPage === 1}
          onClick={() => onPageChange(currentPage - 1)}
        >
          «
        </button>

        {getPageNumbers().map((page, index) => (
          <button
            key={index}
            className={`join-item btn btn-sm ${currentPage === page
              ? 'btn-primary'
              : page === '...'
                ? 'btn-disabled'
                : ''
              }`}
            onClick={() => typeof page === 'number' && onPageChange(page)}
            disabled={page === '...'}
          >
            {page}
          </button>
        ))}

        <button
          className="join-item btn btn-sm"
          disabled={currentPage === totalPages}
          onClick={() => onPageChange(currentPage + 1)}
        >
          »
        </button>
      </div>
    </div>
  );
};

const EnquiriesView = () => {
  const [enquiries, setEnquiries] = useState([]);
  const [loading, setLoading] = useState(false);
  const [showFilters, setShowFilters] = useState(false);
  const [filters, setFilters] = useState({
    status: '',
    startDate: '',
    endDate: '',
    page: 1,
    limit: 10
  });
  const [pagination, setPagination] = useState({
    total: 0,
    pages: 1,
    currentPage: 1
  });

  const fetchEnquiries = async () => {
    setLoading(true);
    try {
      const queryParams = new URLSearchParams();

      if (filters.status) {
        queryParams.append('status', filters.status);
      }

      if (filters.startDate) {
        queryParams.append('startDate', filters.startDate);
      }

      if (filters.endDate) {
        queryParams.append('endDate', filters.endDate);
      }

      queryParams.append('page', filters.page.toString());
      queryParams.append('limit', filters.limit.toString());

      const response = await axiosInstance.get(`/enquiries/get-all-enquiries?${queryParams}`);
const formattedEnquiries = response.data.enquiries.map((enquiry) => ({
  ...enquiry,
  phoneNumber: enquiry.phoneNumber.length > 2 
    ? enquiry.phoneNumber.slice(0, 2) + " " + enquiry.phoneNumber.slice(2) 
    : enquiry.phoneNumber,
}));

setEnquiries(formattedEnquiries);   
      setPagination(response.data.pagination);
    } catch (error) {
      console.error("Failed to fetch enquiries", error);
      toast.error("Failed to load enquiries");
    } finally {
      setLoading(false);
    }
  };

  useEffect(() => {
    fetchEnquiries();
  }, [filters]);

  const handleStatusChange = async (id, newStatus) => {
    setEnquiries((prev) =>
      prev.map((enquiry) =>
        enquiry.id === id ? { ...enquiry, status: newStatus } : enquiry
      )
    );
  };

  const handleDeleteEnquiry = (id) => {
    setEnquiries((prev) => prev.filter((enquiry) => enquiry.id !== id));

    // If this was the last item on the page, go back a page
    if (enquiries.length === 1 && pagination.currentPage > 1) {
      setFilters(prev => ({ ...prev, page: pagination.currentPage - 1 }));
    }
  };

  const handleFilterChange = (status) => {
    setFilters(prev => ({ ...prev, status, page: 1 }));
  };

  const handleDateRangeChange = (field, value) => {
    setFilters(prev => ({ ...prev, [field]: value, page: 1 }));
  };

  const handlePageChange = (page) => {
    setFilters(prev => ({ ...prev, page }));
  };

  const toggleFilters = () => {
    setShowFilters(!showFilters);
  };

  const exportData = async (format) => {
    try {
      const queryParams = new URLSearchParams({
        status: filters.status || "",
        startDate: filters.startDate || "",
        endDate: filters.endDate || "",
        format: format
      });

      const response = await axiosInstance.get(`/enquiries/export-enquiry?${queryParams}`, {
        responseType: "blob",
      });

      const fileExtension = {
        excel: '.xlsx',
        pdf: '.pdf',
      }[format];

      const mimeTypes = {
        excel: 'application/vnd.openxmlformats-officedocument.spreadsheetml.sheet',
        pdf: 'application/pdf',
      }[format];

      const blob = new Blob([response.data], { type: mimeTypes });
      const downloadUrl = window.URL.createObjectURL(blob);

      const link = document.createElement("a");
      link.href = downloadUrl;
      link.download = `Enquiry-report${fileExtension}`;

      document.body.appendChild(link);
      link.click();
      document.body.removeChild(link);

      window.URL.revokeObjectURL(downloadUrl);
    } catch (error) {
      console.error("Error downloading file:", error);
      toast.error("Failed to export data");
    }
  };

  return (
    <div className="py-8 min-h-screen">
      <div className="bg-base-100 p-6 rounded-lg shadow-lg">
        <div className="flex items-center justify-between mb-6">
          <div className="flex items-start gap-3">
            <Inbox className="w-6 h-6 text-primary" />
            <div className="space-y-[0.5px]">
              <h1 className="text-2xl font-bold text-neutral-content">Enquiries</h1>
<<<<<<< HEAD
              <p >Total Enquiries : {enquiries.length}</p>
=======
              <p>Total Enquiries : {enquiries.length}</p>
>>>>>>> 592df574
              <p className="text-sm text-gray-500 mt-1">Manage and respond to your enquiries</p>
            </div>
          </div>
          <div className="flex gap-2">
            <div className="relative dropdown ">
              <a
                tabIndex={0}
                className="btn btn-accent text-neutral-content gap-2 hidden md:inline-flex"
                aria-label="Export Data"
              >
                <Download className="h-5 w-5" />
                <span className="hidden sm:inline">Export</span>
                <ChevronDown className="h-4 w-4" />
              </a>

              <ul
                tabIndex={0}
                className="dropdown-content menu bg-base-100 rounded-box z-50 w-52 p-2 shadow mt-2"
              >
                <li>
                  <button
                    onClick={() => exportData("excel")}
                    className="text-neutral-content hover:bg-base-200"
                  >
                    <FileSpreadsheet className="inline-block mr-2" />
                    Excel
                  </button>
                </li>
                <li>
                  <button
                    onClick={() => exportData("pdf")}
                    className="text-neutral-content hover:bg-base-200"
                  >
                    <FileText className="inline-block mr-2" />
                    PDF
                  </button>
                </li>
              </ul>
            </div>

            <button
              onClick={toggleFilters}
              className="btn btn-ghost gap-2"
              aria-label="Toggle Filters"
            >
              <Filter className="h-5 w-5" />
              <span className="hidden sm:inline">
                {showFilters ? 'Hide Filters' : 'Show Filters'}
              </span>
            </button>

            <button
              onClick={fetchEnquiries}
              className="btn btn-ghost btn-circle"
              aria-label="Refresh"
            >
              <RefreshCw className="h-5 w-5" />
            </button>
          </div>
        </div>

        <EnquiriesFilter
          onFilterChange={handleFilterChange}
          onDateRangeChange={handleDateRangeChange}
          filters={filters}
          isVisible={showFilters}
        />

        {loading ? (
          <div className="flex justify-center items-center min-h-[600px]">
            <span className="loading loading-spinner loading-lg text-primary"></span>
          </div>
        ) : enquiries.length === 0 ? (
          <div className="flex flex-col items-center justify-center py-12 bg-base-200 rounded-lg min-h-[400px]">
            <Inbox className="w-16 h-16 text-gray-400 mb-4" />
            <h3 className="text-xl font-semibold text-gray-600">No enquiries found</h3>
            <p className="text-gray-500">Try adjusting your filters or check back later</p>
          </div>
        ) : (
          <div className="space-y-4">
            {enquiries.map((enquiry) => (
              <EnquiryItem
                key={enquiry.id}
                enquiry={enquiry}
                onStatusChange={handleStatusChange}
                onDelete={handleDeleteEnquiry}
              />
            ))}
          </div>
        )}

        {enquiries.length > 0 && (
          <Pagination
            currentPage={pagination.currentPage}
            totalPages={pagination.pages}
            onPageChange={handlePageChange}
          />
        )}
      </div>
    </div>
  );
};

export default EnquiriesView;<|MERGE_RESOLUTION|>--- conflicted
+++ resolved
@@ -502,11 +502,7 @@
             <Inbox className="w-6 h-6 text-primary" />
             <div className="space-y-[0.5px]">
               <h1 className="text-2xl font-bold text-neutral-content">Enquiries</h1>
-<<<<<<< HEAD
-              <p >Total Enquiries : {enquiries.length}</p>
-=======
               <p>Total Enquiries : {enquiries.length}</p>
->>>>>>> 592df574
               <p className="text-sm text-gray-500 mt-1">Manage and respond to your enquiries</p>
             </div>
           </div>
